--- conflicted
+++ resolved
@@ -16,18 +16,9 @@
 from pathlib import Path
 from datetime import datetime
 
-<<<<<<< HEAD
 from utils.mlagent_utils import get_env
 from trainer.ddpg_trainer import DDPGTrainer
 from config.config import log, logFormatter
-
-=======
-"""
-from dev.utils.mlagent_utils import get_env
-from dev.trainer.ddpg_trainer import DDPGTrainer
-from dev.config.config import log
->>>>>>> 402e439b
-"""
 
 from utils.mlagent_utils import get_env
 from trainer.ddpg_trainer import DDPGTrainer
@@ -41,17 +32,6 @@
 
 from td3.training import TD3_Training
 from td3.training_gym import TD3_Training_Gym
-
-<<<<<<< HEAD
-from td3.training import TD3_Training
-from td3.training_gym import TD3_Training_Gym
-
-=======
-"""
-from dev.td3.training import TD3_Training
-from dev.td3.training_gym import TD3_Training_Gym
-"""
->>>>>>> 402e439b
 
 try:
     from mpi4py import MPI
